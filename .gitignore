__pycache__/
*.py[cod]
*$py.class
*.egg-info
.pytest_cache
.ipynb_checkpoints

thumbs.db
.DS_Store
.idea

<<<<<<< HEAD
*venv/
*venvs/
=======
*venv/
>>>>>>> 9b568734
<|MERGE_RESOLUTION|>--- conflicted
+++ resolved
@@ -9,9 +9,5 @@
 .DS_Store
 .idea
 
-<<<<<<< HEAD
 *venv/
-*venvs/
-=======
-*venv/
->>>>>>> 9b568734
+*venvs/